Global / onChangedBuildSource := ReloadOnSourceChanges

// https://typelevel.org/sbt-typelevel/faq.html#what-is-a-base-version-anyway
ThisBuild / tlBaseVersion := "0.1" // your current series x.y

ThisBuild / organization     := "io.github.mf42-dzh"
ThisBuild / organizationName := "Fawwaz Abdullah"
ThisBuild / startYear        := Some(2023)
ThisBuild / licenses         := Seq("BSD-3-Clause" -> url("https://opensource.org/licenses/BSD-3-Clause"))
ThisBuild / developers       := List(
  // your GitHub handle and name
  tlGitHubDev("mf42-dzh", "Fawwaz Abdullah")
)

// publish to s01.oss.sonatype.org (set to true to publish to oss.sonatype.org instead)
ThisBuild / tlSonatypeUseLegacyHost := false

val Scala212 = "2.12.18"
val Scala213 = "2.13.12"
val Scala3   = "3.3.1"

ThisBuild / crossScalaVersions := Seq(Scala212, Scala213, Scala3)
ThisBuild / scalaVersion       := Scala213 // the default Scala

// Java version for CI and support
ThisBuild / githubWorkflowJavaVersions := Seq(
  JavaSpec.temurin("8"),
  JavaSpec.temurin("11"),
  JavaSpec.temurin("17")
)

// Shared dependencies for all frontends:
lazy val commonSettings = Seq(
  headerLicenseStyle   := HeaderLicenseStyle.SpdxSyntax,
  headerEmptyLine      := false,
  resolvers           ++= Opts.resolver.sonatypeOssSnapshots,
  libraryDependencies ++= Seq(
    "com.github.j-mie6" %%% "parsley"       % "4.4-a0b4baa-SNAPSHOT",
    "com.github.j-mie6" %%% "parsley-debug" % "4.4-a0b4baa-SNAPSHOT",
    "org.scalactic"     %%% "scalactic"     % "3.2.17" % Test,
    "org.scalatest"     %%% "scalatest"     % "3.2.17" % Test
  )
)

lazy val root = tlCrossRootProject.aggregate(con_ui, json_info, sfx_ui, http_server)

lazy val con_ui = crossProject(JVMPlatform, JSPlatform, NativePlatform)
  .withoutSuffixFor(JVMPlatform)
  .crossType(CrossType.Full)
  .in(file("con-ui"))
  .settings(
    commonSettings,
    name := "parsley-debug-console"
  )

<<<<<<< HEAD
// Circe JSON library.
val circeVersion = "0.14.6"
lazy val circe   = Seq(
  libraryDependencies ++= Seq(
    "io.circe" %%% "circe-core",
    "io.circe" %%% "circe-generic",
    "io.circe" %%% "circe-parser"
  ).map(_ % circeVersion)
)
=======
// ujson used by multiple projects.
val ujsonVersion = "3.0.0"
>>>>>>> d69ac718

lazy val json_info = crossProject(JVMPlatform, JSPlatform, NativePlatform)
  .withoutSuffixFor(JVMPlatform)
  .crossType(CrossType.Full)
  .in(file("json-info"))
  .settings(
    commonSettings,
<<<<<<< HEAD
    name := "parsley-debug-json",
    circe
=======
    name                := "parsley-debug-json",
    libraryDependencies += "com.lihaoyi" %%% "ujson" % ujsonVersion
>>>>>>> d69ac718
  )

lazy val sfx_ui = crossProject(JVMPlatform)
  .withoutSuffixFor(JVMPlatform)
  .crossType(CrossType.Full)
  .in(file("sfx-ui"))
  .settings(
    commonSettings,
    name                := "parsley-debug-sfx",
    libraryDependencies += "org.scalafx" %%% "scalafx" % "19.0.0-R30"
  )

// Here's hoping the stable version of Http4S works fine!
val http4sVersion   = "0.23.23" // For Scala 2.12 compatibility, this version is needed.
val log4catsVersion = "2.6.0"

lazy val http_server = crossProject(JVMPlatform, JSPlatform, NativePlatform)
  .withoutSuffixFor(JVMPlatform)
  .crossType(CrossType.Full)
  .in(file("http-server"))
  .settings(
    commonSettings,
    libraryDependencies ++= Seq(
      "org.http4s"    %%% "http4s-ember-client" % http4sVersion,
      "org.http4s"    %%% "http4s-ember-server" % http4sVersion,
      "org.http4s"    %%% "http4s-dsl"          % http4sVersion,
      "org.typelevel" %%% "log4cats-core"       % log4catsVersion,
      "org.typelevel" %%% "log4cats-noop"       % log4catsVersion,
      "com.lihaoyi"   %%% "ujson"               % ujsonVersion
    )
  )
  .jvmSettings(
    libraryDependencies += "org.typelevel" %%% "log4cats-slf4j" % log4catsVersion
  )

Test / parallelExecution := false<|MERGE_RESOLUTION|>--- conflicted
+++ resolved
@@ -53,7 +53,6 @@
     name := "parsley-debug-console"
   )
 
-<<<<<<< HEAD
 // Circe JSON library.
 val circeVersion = "0.14.6"
 lazy val circe   = Seq(
@@ -63,10 +62,6 @@
     "io.circe" %%% "circe-parser"
   ).map(_ % circeVersion)
 )
-=======
-// ujson used by multiple projects.
-val ujsonVersion = "3.0.0"
->>>>>>> d69ac718
 
 lazy val json_info = crossProject(JVMPlatform, JSPlatform, NativePlatform)
   .withoutSuffixFor(JVMPlatform)
@@ -74,13 +69,8 @@
   .in(file("json-info"))
   .settings(
     commonSettings,
-<<<<<<< HEAD
     name := "parsley-debug-json",
     circe
-=======
-    name                := "parsley-debug-json",
-    libraryDependencies += "com.lihaoyi" %%% "ujson" % ujsonVersion
->>>>>>> d69ac718
   )
 
 lazy val sfx_ui = crossProject(JVMPlatform)
