/*
 * Copyright 2023 Parsley Debug View Contributors <https://github.com/j-mie6/parsley-debug-views/graphs/contributors>
 *
 * SPDX-License-Identifier: BSD-3-Clause
 */
package parsley.debug

import scala.concurrent.duration.*
import scala.util.Failure
import scala.util.Success
import scala.util.Try

import upickle.default.{ReadWriter => RW, *}

import sttp.client3.*
import sttp.client3.upicklejson.*

import parsley.debug.internal.DebugTreeSerialiser
import parsley.debug.internal.RemoteViewResponse

/** The RemoteView HTTP module allows the parsley debug tree to be passed off to a server through a specified port on
  * local host (by default) or to a specified IP address. This enables all of the debug tree parsing, serving and 
  * graphics to be done in a separate process, and served reactively to a client.
  * 
  * This module is part of the Debugging Interactively in parsLey Library (DILL) project,
  * (https://github.com/j-mie6/parsley-debug-app).
  * 
  * RemoteView uses the STTP library to create HTTP requests to a specified IP address, over a specified port.
  * The request is formatted using the upickle JSON formatting library, it is being used over other
  * libraries like circe for its improved speed over large data structures.
  */
sealed trait RemoteView extends DebugView.Reusable with DebugView.Pauseable with DebugView.Manageable {
  protected val port: Int
  protected val address: String

  // Printing helpers
  private [debug] final val TextToRed    = "\u001b[31m"
  private [debug] final val TextToNormal = "\u001b[0m"
  
  // Request Timeouts
  private [debug] final val ConnectionTimeout = 30.second
  private [debug] final val ResponseTimeout   = 10.second
  private [debug] final val BreakpointTimeout = 30.minute

  // Endpoint for post request
  private [debug] final lazy val endPoint = uri"http://$address:$port/api/remote/tree"

  /**
    * Default number of breakpoints skipped.
    * 
    * This value will be returned if
    * - RemoteView cannot connect to the specified server.
    * - Server does not actually return a value.
    * 
    * -1 represents that the parser should stop immediately. This is so 
    * that if the user is debugging infinite recursion, the lack of a valid
    * server will not cause the user's machine to burst into flames. 
    */
  private [debug] final val DefaultBreakpointSkip = -1

  /**
   * Send the debug tree and input to the port and address specified in the 
   * object construction. 
   *
   * @param input The input source.
   * @param tree The debug tree.
   */
  override private [debug] def render(input: => String, tree: => DebugTree): Unit = {
    // Return value of the renderWithTimeout function not needed for a regular parse
    val _ = renderWithTimeout(input, tree, ResponseTimeout)
  }
  /**
    * Send the debug tree and input to the port and address specified in the
    * object construction.
    * 
    * This function will block and wait for a response from the remote view.
    * This is to allow breakpoints to halt Parsley parsing and wait for a 
    * number of breakpoints to skip.
    * 
    * The number of breakpoints to skip represents:
    *   n == 0  : Move through the current breakpoint and halt on the next.
    *   n >= 1  : Move through the current breakpoint and skip the next n breakpoints.
    *   n <= -1 : Stop the parser and exit the program.
    *
    * @param input The input source.
    * @param tree The debug tree.
    * @param timeout The maximal timeout of the connection.
    * @param isDebuggable If the instance is a debuggable instance.
    * 
    * @return The number of breakpoints to skip after this breakpoint exits.
    */
  override private [debug] def renderWait(input: => String, tree: => DebugTree): Int =
<<<<<<< HEAD
    renderWithTimeout(input, tree, BreakpointTimeout, isDebuggable = true)
      .flatMap(_.skipBreakpoint)
      .getOrElse(DefaultBreakpointSkip)
=======
    renderWithTimeout(input, tree, BreakpointTimeout, isDebuggable = true).map(_.skipBreakpoint).getOrElse(DefaultBreakpointSkip)
>>>>>>> 03968944


  type State = String

  override private [debug] def renderManage(input: => String, tree: => DebugTree, state: State*): (Int, Seq[State]) = {
    val resp: Option[RemoteViewResponse] = renderWithTimeout(input, tree, BreakpointTimeout, isDebuggable = true, state.toSeq)

    val skips = resp.flatMap(_.skipBreakpoint).getOrElse(DefaultBreakpointSkip)
    val newState = resp.flatMap(_.newState).getOrElse(Nil)

    (skips, newState)
  }

  private [debug] def renderWithTimeout(input: => String, tree: => DebugTree, timeout: FiniteDuration, isDebuggable: Boolean = false, state: Seq[State] = Nil): Option[RemoteViewResponse] = {
    // JSON formatted payload for post request
    val payload: String = DebugTreeSerialiser.toJSON(input, tree, isDebuggable, state)
    
    // Send POST
    println("Sending Debug Tree to Server")

    // Implicit JSON deserialiser
    implicit val responsePayloadRW: RW[RemoteViewResponse] = macroRW[RemoteViewResponse]
    
    val backend = TryHttpURLConnectionBackend(
      options = SttpBackendOptions.connectionTimeout(ConnectionTimeout)
    )
    
    val response: Try[Response[Either[ResponseException[String, Exception], RemoteViewResponse]]] = basicRequest
      .readTimeout(timeout)
      .header("User-Agent", "remoteView")
      .contentType("application/json")
      .body(payload)
      .post(endPoint)
      .response(asJson[RemoteViewResponse])
      .send(backend)

    response match {
      case Failure(exception) => {
        println(s"${TextToRed}Remote View request failed! Please validate address ($address) and port number ($port) and make sure the remote view app is running.${TextToNormal}\n\tError : ${exception.toString}")
        None
      }
      case Success(res) => res.body match {
        // Left indicates the request is successful, but the response code was not 2xx.
        case Left(errorMessage) => {
          println(s"${TextToRed}Request Failed with message : $errorMessage, and status code : ${res.code}${TextToNormal}")
          None
        }
        // Right indicates a successful request with 2xx response code.
        case Right(remoteViewResp) => {
          println(s"Request successful with message : ${remoteViewResp.message}")
          Some(remoteViewResp)
        }
      }
    }
  }
}

object RemoteView extends DebugView.Reusable with RemoteView {
    // Default port uses HTTP port and local host
    override protected val port: Int = 80
    override protected val address: String = "127.0.0.1"
    
    private final val MinimalIpLength: Int = "0.0.0.0".length
    private final val MaximalIpLength: Int = "255.255.255.255".length
    
    private final val MaxUserPort: Integer = 0xFFFF

    /** Do some basic validations for a given IP address. */
    private def checkIp(address: String): Boolean = {
      val addrLenValid: Boolean = address.length >= MinimalIpLength && address.length <= MaximalIpLength
      val addrDotValid: Boolean = address.count(_ == '.') == 3
      
      // Check that every number is a number
      val numberStrings: Array[String] = address.split('.')
      val addrNumValid: Boolean = numberStrings.forall((number: String) => number.length > 0 && {
          Try(number.toInt).toOption match {
            case None => false
            case Some(number) => number >= 0x0 && number <= 0xFF
          }
        }
      )

      addrLenValid && addrDotValid && addrNumValid 
    }

    /** Create a new instance of [[RemoteView]] with a given custom port. */
    def apply(userPort: Integer = port, userAddress: String = address): RemoteView = new RemoteView {
      require(userPort <= MaxUserPort, s"Remote View port invalid : $userPort > $MaxUserPort")
      require(checkIp(userAddress), s"Remote View address invalid : $userAddress")

      override protected val port = userPort
      override protected val address = userAddress
    }
}

/** Helper object for connecting to the DILL backend. */
object DillRemoteView extends DebugView.Reusable with RemoteView {
  // Default endpoint for DILL backend is port 17484 ("DL") on localhost
  override protected val port: Int = 17484
  override protected val address: String = "127.0.0.1"

  /** Create a new instance of [[RemoteView]] with default ports for the DILL backend server. */
  def apply(userAddress: String = address): RemoteView = RemoteView(port, userAddress)
}<|MERGE_RESOLUTION|>--- conflicted
+++ resolved
@@ -90,14 +90,7 @@
     * @return The number of breakpoints to skip after this breakpoint exits.
     */
   override private [debug] def renderWait(input: => String, tree: => DebugTree): Int =
-<<<<<<< HEAD
-    renderWithTimeout(input, tree, BreakpointTimeout, isDebuggable = true)
-      .flatMap(_.skipBreakpoint)
-      .getOrElse(DefaultBreakpointSkip)
-=======
     renderWithTimeout(input, tree, BreakpointTimeout, isDebuggable = true).map(_.skipBreakpoint).getOrElse(DefaultBreakpointSkip)
->>>>>>> 03968944
-
 
   type State = String
 
