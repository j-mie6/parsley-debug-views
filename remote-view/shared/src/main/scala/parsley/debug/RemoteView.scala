/*
* Copyright 2023 Parsley Debug View Contributors <https://github.com/j-mie6/parsley-debug-views/graphs/contributors>
*
* SPDX-License-Identifier: BSD-3-Clause
*/
package parsley.debug

import scala.concurrent.duration.*
import scala.util.Failure
import scala.util.Success
import scala.util.Try

import sttp.client3.*
import sttp.client3.upicklejson.*
import upickle.default as up

<<<<<<< HEAD
import parsley.debug.internal.DebugTreeSerialiser
import parsley.debug.internal.RemoteViewResponse
import parsley.debug.RefCodec.CodedRef
=======
import parsley.debug.internal.{DebugTreeSerialiser, RemoteViewResponse, ParserInfoCollector}
>>>>>>> c543a899

/** The RemoteView HTTP module allows the parsley debug tree to be passed off to a server through a specified port on
* local host (by default) or to a specified IP address. This enables all of the debug tree parsing, serving and 
* graphics to be done in a separate process, and served reactively to a client.
* 
* This module is part of the Debugging Interactively in parsLey Library (DILL) project,
* (https://github.com/j-mie6/parsley-debug-app).
* 
* RemoteView uses the STTP library to create HTTP requests to a specified IP address, over a specified port.
* The request is formatted using the upickle JSON formatting library, it is being used over other
* libraries like circe for its improved speed over large data structures.
*/
sealed trait RemoteView extends DebugView.Reusable with DebugView.Pauseable with DebugView.Manageable {
  protected val port: Int
  protected val address: String

  // Identifies a session for the receiver
  private var sessionId: Int = -1
  
  // Printing helpers
  def colour(str: String, colour: String): String = s"$colour$str${Console.RESET}"
  
  // Request Timeouts
  private [debug] final val ConnectionTimeout = 30.second
  private [debug] final val ResponseTimeout   = 10.second
  private [debug] final val BreakpointTimeout = 30.minute
  
  // Endpoint for post request
  private [debug] final lazy val endPoint = uri"http://$address:$port/api/remote/tree"
  
  /**
  * Default number of breakpoints skipped.
  * 
  * This value will be returned if
  * - RemoteView cannot connect to the specified server.
  * - Server does not actually return a value.
  * 
  * -1 represents that the parser should stop immediately. This is so 
  * that if the user is debugging infinite recursion, the lack of a valid
  * server will not cause the user's machine to burst into flames. 
  */
  private [debug] final val DefaultBreakpointSkip = -1
  
  /**
  * Send the debug tree and input to the port and address specified in the 
  * object construction. 
  *
  * @param input The input source.
  * @param tree The debug tree.
  */
  override private [debug] def render(input: =>String, tree: =>DebugTree): Unit = {
    // Return value of the renderWithTimeout function not needed for a regular parse
    val _ = renderWithTimeout(input, tree, ResponseTimeout)
  }
  
  /**
  * Send the debug tree and input to the port and address specified in the
  * object construction.
  * 
  * This function will block and wait for a response from the remote view.
  * This is to allow breakpoints to halt Parsley parsing and wait for a 
  * number of breakpoints to skip.
  * 
  * The number of breakpoints to skip represents:
  *   n == 0  : Move through the current breakpoint and halt on the next.
  *   n >= 1  : Move through the current breakpoint and skip the next n breakpoints.
  *   n <= -1 : Stop the parser and exit the program.
  *
  * @param input The input source.
  * @param tree The debug tree.
  * 
  * @return The number of breakpoints to skip after this breakpoint exits.
  */
  override private [debug] def renderWait(input: =>String, tree: =>DebugTree): Int = {
    renderWithTimeout(input, tree, BreakpointTimeout, isDebuggable = true).getSkipsOrDefault
  }
  
  /**
  * Send the debug tree and input to the port and address specified in the
  * object construction. 
  * 
  * Wait for breakpoints to be skipped and references to be modified.
  *  
  * @param input The input source.
  * @param tree The debug tree.
  * @param refs Variable coded reference arguments encoded as tuples of Int address and String value 
  * 
  * @return The number of breakpoints to skip after this breakpoint exits.
  */
  override private [debug] def renderManage(input: =>String, tree: =>DebugTree, refs: CodedRef*): (Int, Seq[CodedRef]) = {
    val resp: Option[RemoteViewResponse] = renderWithTimeout(input, tree, BreakpointTimeout, isDebuggable = true, refs.toSeq)
    (resp.getSkipsOrDefault, resp.getNewRefsOrDefault)
  }
  
  private [debug] def renderWithTimeout(input: =>String, tree: =>DebugTree, timeout: FiniteDuration, isDebuggable: Boolean = false, refs: Seq[CodedRef] = Nil): Option[RemoteViewResponse] = {
    // JSON formatted payload for post request
<<<<<<< HEAD
    val payload: String = DebugTreeSerialiser.toJSON(input, tree, sessionId, isDebuggable, refs)
=======
    val payload: String = DebugTreeSerialiser.toJSON(input, tree, ParserInfoCollector.info.toList, isDebuggable)
>>>>>>> c543a899
    
    // Send POST
    println("Sending Debug Tree to Server...")
    if (isDebuggable) {
      if (refs.nonEmpty) print("\tManaging state.")
      println("\tWaiting for debugging input...")
    }

    
    // Implicit JSON deserialiser
    implicit val responsePayloadRW: up.ReadWriter[RemoteViewResponse] = up.macroRW[RemoteViewResponse]
    
    val backend = TryHttpURLConnectionBackend(
      options = SttpBackendOptions.connectionTimeout(ConnectionTimeout)
    )
    
    val response: Try[Response[Either[ResponseException[String, Exception], RemoteViewResponse]]] = basicRequest
      .readTimeout(timeout)
      .header("User-Agent", "remoteView")
      .contentType("application/json")
      .body(payload)
      .post(endPoint)
      .response(asJson[RemoteViewResponse])
      .send(backend)
    
    response match {
      // Failed to send POST request
      case Failure(exception) => {
        println(s"${colour("Remote View request failed! ", Console.RED)}" +
          s"Please validate address (${colour(address.toString, Console.YELLOW)}) and " +
          s"port number (${colour(port.toString, Console.YELLOW)}) and " +
          s"make sure the Remote View app is running.")
        
        println(s"\t${colour("Error:", Console.RED)} ${exception.toString}")
        None
      }
      
      // POST request was successful
      case Success(res) => res.body match {
        // Response was failed response.
        case Left(errorMessage) => {
          println(colour("Failed: ", Console.RED))
          println(s"\tStatus code: ${colour(res.code.toString, Console.YELLOW)}")
          println(s"\tResponse: ${colour(errorMessage.toString, Console.YELLOW)}")
          None
        }
        
        // Response was successful response.
        case Right(remoteViewResp) => {
          print(s"${colour("Success: ", Console.GREEN)}")
          
          if (isDebuggable) {
            println("Posted debugging stage of Debug Tree. Ready to post next stage")
          } else {
            println(s"${remoteViewResp.message}")
          }

          sessionId = remoteViewResp.sessionId
          Some(remoteViewResp)
        }
        
      }
      
    }
  }
}

object RemoteView extends DebugView.Reusable with RemoteView {
  // Default port uses HTTP port and local host
  override protected val port: Int = 80
  override protected val address: String = "127.0.0.1"
  
  private final val MinimalIpLength: Int = "0.0.0.0".length
  private final val MaximalIpLength: Int = "255.255.255.255".length
  
  private final val MaxUserPort: Integer = 0xFFFF
  
  /** Do some basic validations for a given IP address. */
  private def checkIp(address: String): Boolean = {
    val addrLenValid: Boolean = address.length >= MinimalIpLength && address.length <= MaximalIpLength
    val addrDotValid: Boolean = address.count(_ == '.') == 3
    
    // Check that every number is a number
    val numberStrings: Array[String] = address.split('.')
    val addrNumValid: Boolean = numberStrings.forall((number: String) => number.length > 0 && {
      Try(number.toInt).toOption match {
        case None => false
        case Some(number) => number >= 0x0 && number <= 0xFF
      }
    })
    
    addrLenValid && addrDotValid && addrNumValid 
  }
  
  /** Create a new instance of [[RemoteView]] with a given custom port. */
  def apply(userPort: Integer = port, userAddress: String = address): RemoteView = new RemoteView {
    require(userPort <= MaxUserPort, s"Remote View port invalid : $userPort > $MaxUserPort")
    require(checkIp(userAddress), s"Remote View address invalid : $userAddress")
    
    override protected val port = userPort
    override protected val address = userAddress
  }
}

/** Helper object for connecting to the DILL backend. */
object DillRemoteView extends DebugView.Reusable with RemoteView {
  // Default endpoint for DILL backend is port 17484 ("DL") on localhost
  override protected val port: Int = 17484
  override protected val address: String = "127.0.0.1"
  
  /** Create a new instance of [[RemoteView]] with default ports for the DILL backend server. */
  def apply(userAddress: String = address): RemoteView = RemoteView(port, userAddress)
}<|MERGE_RESOLUTION|>--- conflicted
+++ resolved
@@ -14,13 +14,8 @@
 import sttp.client3.upicklejson.*
 import upickle.default as up
 
-<<<<<<< HEAD
-import parsley.debug.internal.DebugTreeSerialiser
-import parsley.debug.internal.RemoteViewResponse
+import parsley.debug.internal.{DebugTreeSerialiser, RemoteViewResponse, ParserInfoCollector}
 import parsley.debug.RefCodec.CodedRef
-=======
-import parsley.debug.internal.{DebugTreeSerialiser, RemoteViewResponse, ParserInfoCollector}
->>>>>>> c543a899
 
 /** The RemoteView HTTP module allows the parsley debug tree to be passed off to a server through a specified port on
 * local host (by default) or to a specified IP address. This enables all of the debug tree parsing, serving and 
@@ -117,11 +112,7 @@
   
   private [debug] def renderWithTimeout(input: =>String, tree: =>DebugTree, timeout: FiniteDuration, isDebuggable: Boolean = false, refs: Seq[CodedRef] = Nil): Option[RemoteViewResponse] = {
     // JSON formatted payload for post request
-<<<<<<< HEAD
-    val payload: String = DebugTreeSerialiser.toJSON(input, tree, sessionId, isDebuggable, refs)
-=======
-    val payload: String = DebugTreeSerialiser.toJSON(input, tree, ParserInfoCollector.info.toList, isDebuggable)
->>>>>>> c543a899
+    val payload: String = DebugTreeSerialiser.toJSON(input, tree, sessionId, ParserInfoCollector.info.toList, isDebuggable, refs)
     
     // Send POST
     println("Sending Debug Tree to Server...")
