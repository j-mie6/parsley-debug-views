--- conflicted
+++ resolved
@@ -17,11 +17,7 @@
   * @param message String response message from the remote view.
   * @param skipBreakpoint How many breakpoints to skip after this breakpoint (not required).
   */
-<<<<<<< HEAD
-private [debug] case class RemoteViewResponse(message: String, skipBreakpoint: Option[Int] = None, newState: Option[Seq[RemoteView.State]] = None)
-=======
-private [debug] case class RemoteViewResponse(message: String, skipBreakpoint: Int = -1)
->>>>>>> 03968944
+private [debug] case class RemoteViewResponse(message: String, skipBreakpoint: Int = -1, newState: Option[Seq[RemoteView.State]] = None)
 
 private [debug] object RemoteViewResponse {
   implicit val rw: RW[RemoteViewResponse] = macroRW
