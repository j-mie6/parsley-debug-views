--- conflicted
+++ resolved
@@ -9,16 +9,10 @@
 Currently, until the `dev` branch containing my debugger extension passes all checks and is approved for merge, there is no way to use this other than locally publishing my fork of Parsley, and this repository (or just one of the frontends).
 
 Each sub-project contains one frontend, currently:
-<<<<<<< HEAD
-- `con_ui` (@ `con-ui`): A console pretty-printer, `ConsolePrettyPrinter`.
-- `sfx_ui` (@ `sfx-ui`): A [ScalaFX](https://www.scalafx.org/)-powered interactive GUI for exploring parser execution trees, `FxGUI`.
-- `json_info` (@ `json-info`): A JSON string generator, `JsonFormatter` and `JsonStringFormatter`.
-- `parsley-debug-http` (@ `http-server`): A [http4s](https://http4s.org/) web server providing a semi-interactive parse tree viewer.
-=======
 - `parsley-debug-console` (@ `con-ui`): A console pretty-printer, `ConsolePrettyPrinter`.
 - `parsley-debug-sfx` (@ `sfx-ui`): A [ScalaFX](https://www.scalafx.org/)-powered interactive GUI for exploring parser execution trees, `FxGUI`.
 - `parsley-debug-json` (@ `json-info`): A JSON string generator, `JsonFormatter` and `JsonStringFormatter`.
->>>>>>> c4276038
+- `parsley-debug-http` (@ `http-server`): A [http4s](https://http4s.org/) web server providing a semi-interactive parse tree viewer.
 
 After adding one of these projects as a dependency, use one of the attaching combinators in `parsley.debugger.combinators` to make a parser automatically call the attached frontend in order to process it. You can find the frontends within the package `parsley.debugger.frontend`.
 
